--- conflicted
+++ resolved
@@ -791,10 +791,7 @@
 
     # alignCassette()
 
-<<<<<<< HEAD
-=======
     # testIR()
->>>>>>> a56636a4
 
     canbus.close_canbus()
 
